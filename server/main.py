import binascii
from typing import Optional
from fastapi import FastAPI
from fastapi.middleware.cors import CORSMiddleware
from PIL import Image
import numpy as np
import io
import base64

from pydantic import BaseModel
#pip installation required + add the version to requirements.txt

app = FastAPI()

#CORS ERRORI SKINUTI

app.add_middleware(
    CORSMiddleware,
    allow_origins=["*"],
    allow_credentials=True,
    allow_methods=["*"],
    allow_headers=["*"],
)

def base64_to_numpy(base64_string):
    try:
        imgdata = base64_string.split(',')[1]
        padding_needed = len(imgdata) %   4
        if padding_needed >   0:
            imgdata += '=' * (4 - padding_needed)
        decoded = base64.b64decode(imgdata)
        image = Image.open(io.BytesIO(decoded))
        image_np = np.array(image)
        return image_np
    except (binascii.Error, IOError) as e:
        print(f"Error processing image: {e}")
        return None
    except Exception as e:
        print(f"Unexpected error: {e}")
        return None

@app.get('/')
<<<<<<< HEAD
def index():
    return {'message': 'Amenelibockura'}

@app.post('/predict')
=======
def read_root():
    return { "message" : "jesam" }


@app.post('/predict')
<<<<<<< Updated upstream
def predict(img: str):
    convImg = base64_to_numpy(img)
    if convImg is None:
        return {"cihan": "FAIL"}
    else:
        return { "message" : convImg.tolist()}
=======
>>>>>>> 804d535a
async def predict(photo: dict):
    try:
        base64FromUser = photo["image"]["_parts"][0][1]["base64"]

        tempImg = None

        with open("tempImgToSave.jpg", "wb") as file:
            tempImg = base64.b64decode(base64FromUser)  # actual image in bytes
            file.write(base64.b64decode(base64FromUser))  # creating a new file and saving it to current directory
        
        # print("tempImg: ", tempImg)
        image_to_array(tempImg, 600, 600)   # change to whatever width and height of image that is necessary

        if not photo["image"]["_parts"][0][1]["base64"]:
            return {"msg": "Failed to upload image to the server...", "status": 400}

        return {"msg": "Image received!", "status": 200}

    except Exception as e:
        print("Error receiving image:", e)

def image_to_array(img, width, height):
    image = Image.open("tempImgToSave.jpg")
<<<<<<< HEAD
    
    # image_grayscale = image.convert("L")

    # resized_image = image_grayscale.resize((width, height))

    resized_image = image.resize((width, height))   # probably want to keep original image color
=======

    # the bottom code grayscales the image, so if color is important, omit this    
    # image_grayscale = image.convert("L") 
    # resized_image = image_grayscale.resize((width, height))

    resized_image = image.resize((width, height)) 
>>>>>>> 804d535a

    image_array = np.array(resized_image)

    normalized_image = image_array / 255.0  # value depends on the pixel value range

    print(normalized_image)

<<<<<<< HEAD
    
=======
    
>>>>>>> Stashed changes
>>>>>>> 804d535a
<|MERGE_RESOLUTION|>--- conflicted
+++ resolved
@@ -40,26 +40,11 @@
         return None
 
 @app.get('/')
-<<<<<<< HEAD
-def index():
-    return {'message': 'Amenelibockura'}
-
-@app.post('/predict')
-=======
 def read_root():
     return { "message" : "jesam" }
 
 
 @app.post('/predict')
-<<<<<<< Updated upstream
-def predict(img: str):
-    convImg = base64_to_numpy(img)
-    if convImg is None:
-        return {"cihan": "FAIL"}
-    else:
-        return { "message" : convImg.tolist()}
-=======
->>>>>>> 804d535a
 async def predict(photo: dict):
     try:
         base64FromUser = photo["image"]["_parts"][0][1]["base64"]
@@ -83,21 +68,12 @@
 
 def image_to_array(img, width, height):
     image = Image.open("tempImgToSave.jpg")
-<<<<<<< HEAD
     
     # image_grayscale = image.convert("L")
 
     # resized_image = image_grayscale.resize((width, height))
 
     resized_image = image.resize((width, height))   # probably want to keep original image color
-=======
-
-    # the bottom code grayscales the image, so if color is important, omit this    
-    # image_grayscale = image.convert("L") 
-    # resized_image = image_grayscale.resize((width, height))
-
-    resized_image = image.resize((width, height)) 
->>>>>>> 804d535a
 
     image_array = np.array(resized_image)
 
@@ -105,9 +81,4 @@
 
     print(normalized_image)
 
-<<<<<<< HEAD
-    
-=======
-    
->>>>>>> Stashed changes
->>>>>>> 804d535a
+    