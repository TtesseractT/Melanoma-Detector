import binascii
from fastapi import Request
from typing import Optional
from fastapi import FastAPI, File, Form, UploadFile
from fastapi.middleware.cors import CORSMiddleware
from PIL import Image
import numpy as np
import io
import base64
from pydantic import BaseModel
#pip installation required + add the version to requirements.txt

app = FastAPI()

#CORS ERRORI SKINUTI

class PredictFormData(BaseModel):
    age: int
    gender: str
    localization: str

app.add_middleware(
    CORSMiddleware,
    allow_origins=["*"],
    allow_credentials=True,
    allow_methods=["*"],
    allow_headers=["*"],
)

<<<<<<< HEAD
=======
class PredictFormData(BaseModel):
    age: int
    gender: str
    localization: str

>>>>>>> f6c5211a
@app.get('/')
def read_root():
    print("yo")
    return { "message" : "jesam" }

@app.post('/user-data')
def read_root(data: dict):
    print("user info received!")
    print(data)
    return { "message" : data["data"]["_parts"][0] }

def resize_image(image_path, width, height):
    image = Image.open(image_path)
        
    newImage = image.resize((width, height))
    newImage.save("resizedImage.jpg")

@app.post("/predict")
<<<<<<< HEAD
async def predict(age: int = Form(...), 
                  gender: str = Form(...), 
                  localization: str = Form(...),
                  photo: UploadFile = File(...)):
    contents = await photo.read()

    image_to_array(contents,450,600)


    return {"file_contents": contents.decode("utf-8", "ignore")}

def image_to_array(img, width, height):
    image = Image.open(io.BytesIO(img))  # Create a BytesIO object and pass it to Image.open()
=======
async def predict(
                age: int = Form(...), 
                gender: str = Form(...), 
                localization: str = Form(...),
                photo: UploadFile = File(...)):
    try:
        image_path = f"images/{photo.filename}"

        print('age: ', age)
        print('gender: ', gender)
        print('localization: ', localization)
        print(photo)
        print('image_path: ', image_path)

        with open(image_path, "wb") as file:
            contents = await photo.read()
            file.write(contents) 

        image_to_array(contents, 450, 600)

        file.close()
        return {"file_contents": contents.decode("utf-8", "ignore")}
    except Exception as e:
        print("Error receiving image:", e)
        return {"error": e}  

def image_to_array(img, width, height):
    image = Image.open(io.BytesIO(img))
>>>>>>> f6c5211a
    
    # image_grayscale = image.convert("L")      # probably want to keep original image color
    # resized_image = image_grayscale.resize((width, height))
    resized_image = image.resize((width, height))   # probably want to keep original image color
    image_array = np.array(resized_image)
<<<<<<< HEAD
=======

    # print("image_array: ", image_array)

>>>>>>> f6c5211a
    normalized_image = image_array / 255.0  # value depends on the pixel value range
    print(normalized_image)

    <|MERGE_RESOLUTION|>--- conflicted
+++ resolved
@@ -1,6 +1,8 @@
 import binascii
 from fastapi import Request
+from fastapi import Request
 from typing import Optional
+from fastapi import FastAPI, File, Form, UploadFile
 from fastapi import FastAPI, File, Form, UploadFile
 from fastapi.middleware.cors import CORSMiddleware
 from PIL import Image
@@ -27,14 +29,11 @@
     allow_headers=["*"],
 )
 
-<<<<<<< HEAD
-=======
 class PredictFormData(BaseModel):
     age: int
     gender: str
     localization: str
 
->>>>>>> f6c5211a
 @app.get('/')
 def read_root():
     print("yo")
@@ -53,21 +52,6 @@
     newImage.save("resizedImage.jpg")
 
 @app.post("/predict")
-<<<<<<< HEAD
-async def predict(age: int = Form(...), 
-                  gender: str = Form(...), 
-                  localization: str = Form(...),
-                  photo: UploadFile = File(...)):
-    contents = await photo.read()
-
-    image_to_array(contents,450,600)
-
-
-    return {"file_contents": contents.decode("utf-8", "ignore")}
-
-def image_to_array(img, width, height):
-    image = Image.open(io.BytesIO(img))  # Create a BytesIO object and pass it to Image.open()
-=======
 async def predict(
                 age: int = Form(...), 
                 gender: str = Form(...), 
@@ -96,18 +80,14 @@
 
 def image_to_array(img, width, height):
     image = Image.open(io.BytesIO(img))
->>>>>>> f6c5211a
     
     # image_grayscale = image.convert("L")      # probably want to keep original image color
     # resized_image = image_grayscale.resize((width, height))
     resized_image = image.resize((width, height))   # probably want to keep original image color
     image_array = np.array(resized_image)
-<<<<<<< HEAD
-=======
 
     # print("image_array: ", image_array)
 
->>>>>>> f6c5211a
     normalized_image = image_array / 255.0  # value depends on the pixel value range
     print(normalized_image)
 
