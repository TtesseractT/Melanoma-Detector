import binascii
from fastapi import Request
from typing import Optional
from fastapi import FastAPI, File, Form, UploadFile
from fastapi.middleware.cors import CORSMiddleware
from PIL import Image
import numpy as np
import io
import base64
from pydantic import BaseModel
#pip installation required + add the version to requirements.txt

app = FastAPI()

#CORS ERRORI SKINUTI

class PredictFormData(BaseModel):
    age: int
    gender: str
    localization: str

app.add_middleware(
    CORSMiddleware,
    allow_origins=["*"],
    allow_credentials=True,
    allow_methods=["*"],
    allow_headers=["*"],
)

@app.get('/')
def read_root():
    print("yo")
    return { "message" : "jesam" }

@app.post('/user-data')
def read_root(data: dict):
    print("user info received!")
    print(data)
    return { "message" : data["data"]["_parts"][0] }

def resize_image(image_path, width, height):
    image = Image.open(image_path)
        
    newImage = image.resize((width, height))
    newImage.save("resizedImage.jpg")

<<<<<<< HEAD
@app.post("/predict")
async def predict(age: int = Form(...), 
                  gender: str = Form(...), 
                  localization: str = Form(...),
                  photo: UploadFile = File(...)):
    contents = await photo.read()

    image_to_array(contents,450,600)
=======
@app.post('/predict')
async def predict(photo: dict):
    try:
        base64FromUser = photo["data"]["_parts"][0][1]["base64"]
        print(photo)

        tempImg = None

        with open("tempImgToSave.jpg", "wb") as file:
            tempImg = base64.b64decode(base64FromUser)  # actual image in bytes
            file.write(base64.b64decode(base64FromUser))  # creating a new file and saving it to current directory
        
        resize_image("tempImgToSave.jpg", 600, 600)

        image_to_array(tempImg, 600, 600)   # change to whatever width and height of image that is necessary

        if not photo["data"]["_parts"][0][1]["base64"]:
            return {"msg": "Failed to upload image to the server...", "status": 400}
>>>>>>> 5ccc0a76


    return {"file_contents": contents.decode("utf-8", "ignore")}

def image_to_array(img, width, height):
    image = Image.open(io.BytesIO(img))  # Create a BytesIO object and pass it to Image.open()
    
    # image_grayscale = image.convert("L")      # probably want to keep original image color
    # resized_image = image_grayscale.resize((width, height))
<<<<<<< HEAD
    resized_image = image.resize((width, height))   # probably want to keep original image color
=======

    resized_image = image.resize((width, height))   

>>>>>>> 5ccc0a76
    image_array = np.array(resized_image)
    normalized_image = image_array / 255.0  # value depends on the pixel value range
<<<<<<< HEAD
    print(normalized_image)
=======

    # print(normalized_image)
>>>>>>> 5ccc0a76

    <|MERGE_RESOLUTION|>--- conflicted
+++ resolved
@@ -44,7 +44,6 @@
     newImage = image.resize((width, height))
     newImage.save("resizedImage.jpg")
 
-<<<<<<< HEAD
 @app.post("/predict")
 async def predict(age: int = Form(...), 
                   gender: str = Form(...), 
@@ -53,26 +52,6 @@
     contents = await photo.read()
 
     image_to_array(contents,450,600)
-=======
-@app.post('/predict')
-async def predict(photo: dict):
-    try:
-        base64FromUser = photo["data"]["_parts"][0][1]["base64"]
-        print(photo)
-
-        tempImg = None
-
-        with open("tempImgToSave.jpg", "wb") as file:
-            tempImg = base64.b64decode(base64FromUser)  # actual image in bytes
-            file.write(base64.b64decode(base64FromUser))  # creating a new file and saving it to current directory
-        
-        resize_image("tempImgToSave.jpg", 600, 600)
-
-        image_to_array(tempImg, 600, 600)   # change to whatever width and height of image that is necessary
-
-        if not photo["data"]["_parts"][0][1]["base64"]:
-            return {"msg": "Failed to upload image to the server...", "status": 400}
->>>>>>> 5ccc0a76
 
 
     return {"file_contents": contents.decode("utf-8", "ignore")}
@@ -82,20 +61,9 @@
     
     # image_grayscale = image.convert("L")      # probably want to keep original image color
     # resized_image = image_grayscale.resize((width, height))
-<<<<<<< HEAD
     resized_image = image.resize((width, height))   # probably want to keep original image color
-=======
-
-    resized_image = image.resize((width, height))   
-
->>>>>>> 5ccc0a76
     image_array = np.array(resized_image)
     normalized_image = image_array / 255.0  # value depends on the pixel value range
-<<<<<<< HEAD
     print(normalized_image)
-=======
-
-    # print(normalized_image)
->>>>>>> 5ccc0a76
 
     