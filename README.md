--- conflicted
+++ resolved
@@ -1,9 +1,4 @@
-<<<<<<< HEAD
-# Melanoma-Detector
-
-An open source project dedicated towards providing high quality diagnosis for people unable to do so with a medical professional
-=======
-# Melanoma Detection App 📸💻
+# Melanoma Detector 📸💻
 
 ## Project Overview
 This is an open-source project dedicated to helping people living in regions with a lack of dermatologists! 🚀 We've developed a Skin Cancer Detection App using React Native for the front end and TensorFlow, NumPy, and Python for the back end. The app empowers users to check if a naevus (mole) is benign or malignant.
@@ -76,5 +71,4 @@
 
 ## License
 
-This project is licensed under the [Apache 2.0](LICENSE).
->>>>>>> 448391c6
+This project is licensed under the [Apache 2.0](LICENSE).