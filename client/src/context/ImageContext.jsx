--- conflicted
+++ resolved
@@ -41,7 +41,6 @@
         setImgUri(result.assets[0]?.uri);
         sendImage(base64);
       }
-<<<<<<< HEAD
     } else {
       setErrors((prevState) => ({
         ...prevState,
@@ -70,8 +69,6 @@
       console.log(res);
     } catch (error) {
       console.error('Error uploading image:', error);
-=======
->>>>>>> 804d535a
     }
   };
 
