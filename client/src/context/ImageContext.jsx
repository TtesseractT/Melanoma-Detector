import { createContext, useState } from 'react';
import * as ImagePicker from 'expo-image-picker';
import axios from 'axios';
import PermissionsContext from '../context/PermissionsContext';
import { useContext } from 'react';

const ImageContext = createContext();

export const ImageProvider = ({ children }) => {
  const [image, setImage] = useState('');
  const [imgUri, setImgUri] = useState('');
  const { permissions } = useContext(PermissionsContext);

  const captureImage = async (isCamera) => {
    const permission = isCamera ? permissions.camera : permissions.gallery;

    if (permission === true) {
      let result;
      if (isCamera) {
        result = await ImagePicker.launchCameraAsync({
          mediaTypes: ImagePicker.MediaTypeOptions.All,
          allowsEditing: true,
          aspect: [1, 1],
          quality: 1,
          base64: true,
        });
      } else {
        result = await ImagePicker.launchImageLibraryAsync({
          mediaTypes: ImagePicker.MediaTypeOptions.All,
          allowsEditing: true,
          aspect: [1, 1],
          quality: 1,
          base64: true,
        });
      }

      if (!result.canceled && result.assets && result.assets.length > 0) {
        setImage(result.assets[0]?.base64); // SHOULD PROBABLY REMOVE
        setImgUri(result.assets[0]?.uri);
      }
    } else {
      setErrors((prevState) => ({
        ...prevState,
        [errorKey]: true,
      }));
    }
  };

<<<<<<< HEAD
  const sendImage = async (base64Image) => {
    try {
      const formData = new FormData();
      formData.append('photo', { base64: base64Image });

      const res = await axios.post(
        'http://192.168.1.172:8000/predict',
        {
          image: formData,
        },
        {
          headers: {
            'Content-Type': 'application/json',
          },
        },
      );

      // console.log(res);
    } catch (error) {
      console.error('Error uploading image:', error);
    }
  };

=======
>>>>>>> c23453b9
  return (
    <ImageContext.Provider
      value={{
        image,
        setImage,
        captureImage,
        imgUri,
        setImgUri,
      }}
    >
      {children}
    </ImageContext.Provider>
  );
};

export default ImageContext;<|MERGE_RESOLUTION|>--- conflicted
+++ resolved
@@ -46,7 +46,6 @@
     }
   };
 
-<<<<<<< HEAD
   const sendImage = async (base64Image) => {
     try {
       const formData = new FormData();
@@ -70,8 +69,6 @@
     }
   };
 
-=======
->>>>>>> c23453b9
   return (
     <ImageContext.Provider
       value={{
