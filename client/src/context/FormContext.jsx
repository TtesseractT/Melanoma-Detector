--- conflicted
+++ resolved
@@ -1,15 +1,12 @@
 import ImageContext from './ImageContext';
-<<<<<<< HEAD
 import axios from 'axios';
-=======
 import { createContext, useContext, useState } from 'react';
->>>>>>> c23453b9
 
 const FormContext = createContext();
 
 export const FormProvider = ({ children }) => {
 
-  const { setImage } = useContext(ImageContext);
+  const { image, setImage } = useContext(ImageContext);
 
   const [age, setAge] = useState();
   const [gender, setGender] = useState({ male: false, female: false });
@@ -22,57 +19,10 @@
     { label: 'Lower extremity', value: 'lower extremity' },
   ]);
 
-  const sendData = () => {
+  const sendData = async () => {
     try {
       const formData = new FormData();
-<<<<<<< HEAD
-      formData.append('userInfo', image);
-      // fetch('https://mda-server-api.onrender.com/predict', {
-      fetch('http://192.168.1.172:8000/user-data', {
-        method: 'POST',
-        body: { data: formData },
-      })
-        .then((res) => {
-          if (!res.ok) {
-            throw new Error('Network response was not ok');
-          }
-          return res.json();
-        })
-        // .then((data) => console.log('data: ', data))
-        .catch((error) => console.error('Error:', error));
-=======
-      formData.append('age', age);
-      formData.append('gender', gender);
-      formData.append('localization', locVal);
-
-      formData.append('photo', { base64: setImage });
-      
-      console.log(formData);
-
-      const res = axios.post(
-        'http://192.168.1.172:8000/predict',
-        {
-          form: formData, //CRITICAL CHANGED IMAGE TO FORM
-        },
-        {
-          headers: {
-            'Content-Type': 'application/json',
-          },
-        },
-      );
-
-      console.log(res);
->>>>>>> c23453b9
-    } catch (error) {
-      console.error('Error uploading image:', error);
-    }
-  };
-
-<<<<<<< HEAD
-  const sendData1 = async () => {
-    try {
-      const formData = new FormData();
-      formData.append('userInfo', { 
+      formData.append('image', { 
         base64: image,
         gender: gender,
         age: age,
@@ -80,7 +30,7 @@
       });
 
       const res = await axios.post(
-        'http://192.168.1.172:8000/user-data',
+        'http://192.168.1.172:8000/predict',
         {
           data: formData,
         },
@@ -91,14 +41,12 @@
         },
       );
 
-      // console.log('AHHAHAHHA', res.data.message);
+      console.log(res.data);
     } catch (err) {
       console.log(err);
     }
   };
 
-=======
->>>>>>> c23453b9
   return (
     <FormContext.Provider
       value={{
@@ -109,7 +57,6 @@
         location,
         setLocation,
         sendData,
-        sendData1,
         locVal,
         setLocVal,
       }}
