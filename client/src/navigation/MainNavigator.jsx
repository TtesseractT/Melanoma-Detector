<<<<<<< HEAD
import React from "react";
import { createStackNavigator } from "@react-navigation/stack";
import { NavigationContainer } from "@react-navigation/native";

import WelcomeScreen from "@screens/Welcome";
import GrantCameraPermissionScreen from "@screens/GrantCameraPermissionScreen";
import GrantGalleryPermissionScreen from "@screens/GrantGalleryPermissionScreen";
=======
import React from 'react';
import { createStackNavigator } from '@react-navigation/stack';
import { NavigationContainer } from '@react-navigation/native';
>>>>>>> b959416e

import WelcomeScreen from '@screens/Welcome';
import GrantCameraPermissionScreen from '@screens/GrantCameraPermissionScreen';
import ScanPhotoScreen from '../screens/ScanPhotoScreen';
const MainStack = createStackNavigator();

const MainNavigator = () => {
  return (
    <NavigationContainer>
      <MainStack.Navigator
        screenOptions={{
          headerShown: false,
        }}
      >
<<<<<<< HEAD
        <MainStack.Screen name={"Welcome"} component={WelcomeScreen} />
        <MainStack.Screen
          name={"GrantCameraPermissionScreen"}
          component={GrantCameraPermissionScreen}
        />
        <MainStack.Screen
          name={"GrantGalleryPermissionScreen"}
          component={GrantGalleryPermissionScreen}
=======
        <MainStack.Screen name={'Welcome'} component={WelcomeScreen} />
        <MainStack.Screen
          name={'GrantCameraPermissionScreen'}
          component={GrantCameraPermissionScreen}
        />
        <MainStack.Screen
          name={'ScanPhotoScreen'}
          component={ScanPhotoScreen}
>>>>>>> b959416e
        />
      </MainStack.Navigator>
    </NavigationContainer>
  );
};
export default MainNavigator;<|MERGE_RESOLUTION|>--- conflicted
+++ resolved
@@ -1,4 +1,3 @@
-<<<<<<< HEAD
 import React from "react";
 import { createStackNavigator } from "@react-navigation/stack";
 import { NavigationContainer } from "@react-navigation/native";
@@ -6,11 +5,6 @@
 import WelcomeScreen from "@screens/Welcome";
 import GrantCameraPermissionScreen from "@screens/GrantCameraPermissionScreen";
 import GrantGalleryPermissionScreen from "@screens/GrantGalleryPermissionScreen";
-=======
-import React from 'react';
-import { createStackNavigator } from '@react-navigation/stack';
-import { NavigationContainer } from '@react-navigation/native';
->>>>>>> b959416e
 
 import WelcomeScreen from '@screens/Welcome';
 import GrantCameraPermissionScreen from '@screens/GrantCameraPermissionScreen';
@@ -25,7 +19,6 @@
           headerShown: false,
         }}
       >
-<<<<<<< HEAD
         <MainStack.Screen name={"Welcome"} component={WelcomeScreen} />
         <MainStack.Screen
           name={"GrantCameraPermissionScreen"}
@@ -34,16 +27,10 @@
         <MainStack.Screen
           name={"GrantGalleryPermissionScreen"}
           component={GrantGalleryPermissionScreen}
-=======
-        <MainStack.Screen name={'Welcome'} component={WelcomeScreen} />
-        <MainStack.Screen
-          name={'GrantCameraPermissionScreen'}
-          component={GrantCameraPermissionScreen}
-        />
+        />    
         <MainStack.Screen
           name={'ScanPhotoScreen'}
           component={ScanPhotoScreen}
->>>>>>> b959416e
         />
       </MainStack.Navigator>
     </NavigationContainer>
