import { View, Text, Image } from 'react-native';
import { BaseScreen } from '../components/common/BaseScreen';
import { useContext, useState } from 'react';
import PermissionsContext from '../context/PermissionsContext';
import ImageContext from '../context/ImageContext';
import FormContext from '../context/FormContext';

import { PrimaryButton } from '../components/button/PrimaryButton';
import { SecondaryButton } from '../components/button/SecondaryButton';
import { Ionicons } from '@expo/vector-icons';
import { useGlobalStyle } from '../hooks/useGlobalStyle';
import { scaleImage } from '../helpers/scale';

<<<<<<< HEAD
// import PermissionsContext from '../context/PermissionsContext';
// import ImageContext from '../context/ImageContext';
import Input from '../components/input/Input';
import Checkbox from '../components/input/Checkbox';
import Slider from '../components/input/Slider';
// import Input from '../components/input/Input';

const FormScreen = ({ navigation }) => {
  const basicStyles = useGlobalStyle();
  // const [gender, setGender] = useState({ male: false, female: false });
  const { lastPressed, setLastPressed } = useContext(PermissionsContext);
  const { imgUri, captureImage, image } = useContext(ImageContext);
  const { age, setAge, gender, setGender, location, setLocation, sendData, sendData1 } = useContext(FormContext);
=======
import Input from '../components/input/Input';
import Checkbox from '../components/input/Checkbox';
import Slider from '../components/input/Slider';

const FormScreen = ({ navigation }) => {
  const basicStyles = useGlobalStyle();
  const { lastPressed, setLastPressed } = useContext(PermissionsContext);
  const { imgUri, image } = useContext(ImageContext);
  const { age, setAge, gender, setGender, location, setLocation, 
  sendData, locVal, setLocVal } =
    useContext(FormContext);

>>>>>>> c23453b9
  console.log(lastPressed);

  const { width: scaledWidth, height: scaledHeight } = scaleImage(
    100,
    100,
    340,
  );

  return (
    <BaseScreen>
      <View style={{ margin: 4 }}>
        <Image
          style={[
            basicStyles.CENTER_COL,
            {
              width: scaledWidth,
              height: scaledHeight,
              backgroundColor: 'black',
              marginTop: 20,
              marginBottom: 20,
            },
          ]}
          source={{ uri: imgUri }}
        />
        <View>
          <Text
            style={[
              basicStyles.FONTPRIMARY,
              basicStyles.FONT28,
              { marginBottom: 20 },
            ]}
          >
            Enter your personal info:
          </Text>
          <View style={{ display: 'flex', gap: 12 }}>
            <Input
              value={age}
              type={'number-pad'}
              placeholder={'Enter your age'}
              setState={setAge}
            />
            <Checkbox gender={gender} setGender={setGender} />
            <Slider 
              items={location} 
              setItems={setLocation} 
              locVal={locVal} 
              setLocVal={setLocVal} 
            />
            <PrimaryButton
              title={'Send'}
              onPress={() => {
                sendData1();
                navigation.navigate('DiagnosisScreen');
              }}
            />
          </View>
        </View>
        <View style={{ width: '100%' }}></View>
        <View style={{ marginTop: 10, width: '100%' }}>
          <Text style={[basicStyles.FONTPRIMARY, basicStyles.FONT20]}>
            *Personal information helps our model give more accurate
            predictions. Your personal information is NOT being stored.
          </Text>
        </View>
      </View>
    </BaseScreen>
  );
};

export default FormScreen;<|MERGE_RESOLUTION|>--- conflicted
+++ resolved
@@ -11,21 +11,6 @@
 import { useGlobalStyle } from '../hooks/useGlobalStyle';
 import { scaleImage } from '../helpers/scale';
 
-<<<<<<< HEAD
-// import PermissionsContext from '../context/PermissionsContext';
-// import ImageContext from '../context/ImageContext';
-import Input from '../components/input/Input';
-import Checkbox from '../components/input/Checkbox';
-import Slider from '../components/input/Slider';
-// import Input from '../components/input/Input';
-
-const FormScreen = ({ navigation }) => {
-  const basicStyles = useGlobalStyle();
-  // const [gender, setGender] = useState({ male: false, female: false });
-  const { lastPressed, setLastPressed } = useContext(PermissionsContext);
-  const { imgUri, captureImage, image } = useContext(ImageContext);
-  const { age, setAge, gender, setGender, location, setLocation, sendData, sendData1 } = useContext(FormContext);
-=======
 import Input from '../components/input/Input';
 import Checkbox from '../components/input/Checkbox';
 import Slider from '../components/input/Slider';
@@ -38,7 +23,6 @@
   sendData, locVal, setLocVal } =
     useContext(FormContext);
 
->>>>>>> c23453b9
   console.log(lastPressed);
 
   const { width: scaledWidth, height: scaledHeight } = scaleImage(
@@ -90,7 +74,7 @@
             <PrimaryButton
               title={'Send'}
               onPress={() => {
-                sendData1();
+                sendData();
                 navigation.navigate('DiagnosisScreen');
               }}
             />
