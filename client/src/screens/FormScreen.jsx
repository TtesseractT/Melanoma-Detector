--- conflicted
+++ resolved
@@ -1,44 +1,31 @@
 import { View, Text, Image } from 'react-native';
 import { BaseScreen } from '../components/common/BaseScreen';
 import { useContext, useState } from 'react';
-<<<<<<< HEAD
-=======
 import PermissionsContext from '../context/PermissionsContext';
 import ImageContext from '../context/ImageContext';
 import FormContext from '../context/FormContext';
 
->>>>>>> 804d535a
 import { PrimaryButton } from '../components/button/PrimaryButton';
 import { SecondaryButton } from '../components/button/SecondaryButton';
 import { Ionicons } from '@expo/vector-icons';
 import { useGlobalStyle } from '../hooks/useGlobalStyle';
 import { scale, scaleVertical, scaleImage } from '../helpers/scale';
-<<<<<<< HEAD
+
 import PermissionsContext from '../context/PermissionsContext';
 import ImageContext from '../context/ImageContext';
 import Input from '../components/input/Input';
-=======
-
->>>>>>> 804d535a
 import Checkbox from '../components/input/Checkbox';
 import Slider from '../components/input/Slider';
 import Input from '../components/input/Input';
 
 const FormScreen = ({ navigation }) => {
-<<<<<<< HEAD
-  const [age, setAge] = useState();
+  const basicStyles = useGlobalStyle();
   const [gender, setGender] = useState({ male: false, female: false });
-  const { lastPressed } = useContext(PermissionsContext);
+  const { lastPressed, setLastPressed } = useContext(PermissionsContext);
   const { imgUri, captureImage, image } = useContext(ImageContext);
-=======
->>>>>>> 804d535a
-  const basicStyles = useGlobalStyle();
-  const { lastPressed, setLastPressed } = useContext(PermissionsContext);
-  const { imgUri } = useContext(ImageContext);
   const { age, setAge, gender, setGender, location, setLocation, sendData } =
     useContext(FormContext);
   console.log(lastPressed);
-
   const { width: scaledWidth, height: scaledHeight } = scaleImage(
     100,
     100,
